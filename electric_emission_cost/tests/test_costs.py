--- conflicted
+++ resolved
@@ -1213,7 +1213,46 @@
     assert get_charge_array_duration(key) == expected
 
 
-<<<<<<< HEAD
+@pytest.mark.parametrize(
+    "keep_fixed_charge, scale_fixed_charge, scale_demand_charge, tariff, expected",
+    [
+        (True, True, True, "billing.csv", "billing_scaled.csv"),
+        (True, False, False, "billing.csv", "billing_unscaled.csv"),
+        (False, True, True, "billing_customer.csv", "billing_customer_nocharge.csv"),
+        (False, False, False, "billing_customer.csv", "billing_customer_nocharge.csv"),
+    ],
+)
+@pytest.mark.skipif(skip_all_tests, reason="Exclude all tests")
+def test_get_charge_df(
+    keep_fixed_charge, scale_fixed_charge, scale_demand_charge, tariff, expected
+):
+    # load tariff
+    path_to_tariff = os.path.join(
+        os.path.dirname(os.path.abspath(__file__)), "data", "input", tariff
+    )
+    tariff_df = pd.read_csv(path_to_tariff, sep=",")
+
+    # get charge dataframe
+    df = costs.get_charge_df(
+        datetime.datetime(2023, 4, 9),
+        datetime.datetime(2023, 4, 11),
+        tariff_df,
+        resolution="15m",
+        keep_fixed_charges=keep_fixed_charge,
+        scale_fixed_charges=scale_fixed_charge,
+        scale_demand_charges=scale_demand_charge,
+    )
+
+    # load expected output
+    path_to_output = os.path.join(
+        os.path.dirname(os.path.abspath(__file__)), "data", "output", expected
+    )
+    df_expected = pd.read_csv(path_to_output, parse_dates=["DateTime"])
+
+    # compare dataframes
+    pd.testing.assert_frame_equal(df, df_expected)
+
+
 @pytest.mark.skipif(skip_all_tests, reason="Exclude all tests")
 def test_detect_charge_periods():
     """Test the detect_charge_periods function."""
@@ -2097,46 +2136,6 @@
             assert not np.array_equal(
                 energy_charges[CHARGE], original_energy[CHARGE]
             ), "Energy charges should be modified"
-=======
-@pytest.mark.parametrize(
-    "keep_fixed_charge, scale_fixed_charge, scale_demand_charge, tariff, expected",
-    [
-        (True, True, True, "billing.csv", "billing_scaled.csv"),
-        (True, False, False, "billing.csv", "billing_unscaled.csv"),
-        (False, True, True, "billing_customer.csv", "billing_customer_nocharge.csv"),
-        (False, False, False, "billing_customer.csv", "billing_customer_nocharge.csv"),
-    ],
-)
-@pytest.mark.skipif(skip_all_tests, reason="Exclude all tests")
-def test_get_charge_df(
-    keep_fixed_charge, scale_fixed_charge, scale_demand_charge, tariff, expected
-):
-    # load tariff
-    path_to_tariff = os.path.join(
-        os.path.dirname(os.path.abspath(__file__)), "data", "input", tariff
-    )
-    tariff_df = pd.read_csv(path_to_tariff, sep=",")
-
-    # get charge dataframe
-    df = costs.get_charge_df(
-        datetime.datetime(2023, 4, 9),
-        datetime.datetime(2023, 4, 11),
-        tariff_df,
-        resolution="15m",
-        keep_fixed_charges=keep_fixed_charge,
-        scale_fixed_charges=scale_fixed_charge,
-        scale_demand_charges=scale_demand_charge,
-    )
-
-    # load expected output
-    path_to_output = os.path.join(
-        os.path.dirname(os.path.abspath(__file__)), "data", "output", expected
-    )
-    df_expected = pd.read_csv(path_to_output, parse_dates=["DateTime"])
-
-    # compare dataframes
-    pd.testing.assert_frame_equal(df, df_expected)
->>>>>>> ee8eacc8
 
 
 # TODO: write test_calculate_itemized_cost
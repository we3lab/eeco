--- conflicted
+++ resolved
@@ -1010,19 +1010,7 @@
         charge_duration_days = get_charge_array_duration(key)
         effective_scale_factor = demand_scale_factor if charge_duration_days > 1 else 1
 
-<<<<<<< HEAD
-        # TODO: this assumes units of kW for electricity and meters cubed for gas
-        if utility == ELECTRIC:
-            divisor = n_per_hour
-        elif utility == GAS:
-            divisor = n_per_day
-        else:
-            raise ValueError("Invalid utility: " + utility)
-
-        if charge_type == DEMAND:
-=======
         if charge_type == "demand":
->>>>>>> d575e3f1
             if prev_demand_dict is not None:
                 prev_demand = prev_demand_dict[key]["demand"]
                 prev_demand_cost = prev_demand_dict[key]["cost"]
@@ -1181,10 +1169,6 @@
     """
     total_cost = 0
     results_dict = {}
-<<<<<<< HEAD
-    for utility in [ELECTRIC, GAS]:
-        results_dict[utility] = {}
-=======
     if desired_utility is None:
         for utility in ["electric", "gas"]:
             results_dict[utility] = {}
@@ -1212,9 +1196,8 @@
             total_cost += total_utility_cost
     else:
         results_dict[desired_utility] = {}
->>>>>>> d575e3f1
         total_utility_cost = 0
-        for charge_type in [CUSTOMER, ENERGY, DEMAND, EXPORT]:
+        for charge_type in ["customer", "energy", "demand", "export"]:
             cost, model = calculate_cost(
                 charge_dict,
                 consumption_data_dict,
